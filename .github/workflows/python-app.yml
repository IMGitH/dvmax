--- conflicted
+++ resolved
@@ -42,15 +42,11 @@
         flake8 . --count --exit-zero --max-complexity=10 --max-line-length=127 --statistics
     - name: Test with pytest
       run: |
-<<<<<<< HEAD
+        export PYTHONPATH=.
         if [[ "${{ github.event.inputs.debug }}" == "true" ]]; then
           echo "Running pytest in debug mode..."
           pytest -vv --log-cli-level=DEBUG
         else
           echo "Running pytest in normal mode..."
           pytest
-        fi
-=======
-        export PYTHONPATH=.
-        pytest
->>>>>>> 67ccac2b
+        fi